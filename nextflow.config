--- conflicted
+++ resolved
@@ -1,17 +1,16 @@
-
+cleanup = true
 
 process {
   
   clusterOptions = " -A ealloc_7292c_allocation01 --time 3:00:00 "  
   
   withLabel: with_gpu {
-    maxForks = 1
     containerOptions = { 
       workflow.containerEngine == "singularity" ? '--nv': ( workflow.containerEngine == "docker" ? '--gpus "device=$CUDA_VISIBLE_DEVICES"' : null )       
     }
-    clusterOptions += { 
-      process.executor == "sge" ? '-l gpu=1': ( workflow.executor == "slurm" ? 'TODO': null )       
-    }
+    
+    clusterOptions = " -A ealloc_7292c_allocation01 --time 3:00:00 -p gpu --gres gpu:tesla:1 "  
+    
   }
 }
 
@@ -49,18 +48,15 @@
     
     singularity {
         singularity.enabled = true
+        singularity.autoMounts = true
         singularity.envWhitelist = "CUDA_VISIBLE_DEVICES"
         //process.container = 'eu.gcr.io/speech2text-218910/est-asr-pipeline:0.2a'
-<<<<<<< HEAD
-        process.container = '.singularity/est-asr-pipeline-0.2a.img'
-=======
-        process.container = '.singularity/est-asr-pipeline-0.2b.img'
->>>>>>> 51ee63e1
+        process.container = '.singularity/est-asr-pipeline-0.2c.img'
         params.rootdir = "/opt/est-asr-pipeline"
         env.KALDI_ROOT = "/opt/kaldi"
         env.FAIRSEQ_ROOT = "/opt/fairseq"    
         env.ET_G2P_ROOT = "/opt/et-g2p"        
-        env.PATH = "/opt/miniconda3/bin:$PATH"  
+        env.PATH = "/opt/miniconda3/bin:$PATH:/bin"  
     }
 
     sge {
